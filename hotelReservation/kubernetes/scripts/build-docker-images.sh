--- conflicted
+++ resolved
@@ -5,23 +5,15 @@
 
 EXEC=docker
 
-<<<<<<< HEAD
-USER="aabuddabi"
-=======
-USER="supreethkurpad"
->>>>>>> b0326d66
+USER="igorrudyk1"
 
 TAG="latest"
 
 # ENTER THE ROOT FOLDER
 cd ../
 ROOT_FOLDER=$(pwd)
-<<<<<<< HEAD
-for i in frontend geo profile rate recommendation reserve search user
-=======
 
 for i in hotelreservation #frontend geo profile rate recommendation reserve search user #uncomment to build multiple images
->>>>>>> b0326d66
 do
   IMAGE=${i}
   echo Processing image ${IMAGE}
